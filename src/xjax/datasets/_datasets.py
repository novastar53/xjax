--- conflicted
+++ resolved
@@ -14,19 +14,11 @@
 ]
 
 
-<<<<<<< HEAD
-
-=======
->>>>>>> f33d9ff4
 def freq_word_pair(*, num_sentences: int | None = None,
            len_sentence: int | None = None,
            vocab: List[str] | None = None,
            freq_pair: Tuple[str, str] | None=None) -> List[List[str]]:
-<<<<<<< HEAD
     """Generate a text dataset consisting of sentences where a chosen word-pair is frequently adjacent"""
-=======
-    """Generate a text dataset consisting of sentences where a choen word-pair is frequently adjacent"""
->>>>>>> f33d9ff4
 
     # Defaults
     num_sentences = default_arg(num_sentences, 5)
